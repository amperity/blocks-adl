<<<<<<< HEAD
(defproject amperity/blocks-adl "0.2.2"
=======
(defproject amperity/blocks-adl "0.2.1-SNAPSHOT"
>>>>>>> ff26be53
  :description "Content-addressable Azure DataLake block store."
  :url "https://github.com/amperity/blocks-adls"
  :license {:name "Apache License 2.0"
            :url "http://www.apache.org/licenses/LICENSE-2.0"}

  :aliases
  {"coverage" ["with-profile" "+coverage" "cloverage"
               "--ns-exclude-regex" "blocks.store.tests"]}

  :deploy-branches ["master"]
  :pedantic? :abort

  :dependencies
  [[org.clojure/clojure "1.9.0"]
   [org.clojure/tools.logging "0.4.0"]
   [com.microsoft.azure/azure-data-lake-store-sdk "2.2.8"]
   [com.stuartsierra/component "0.3.2"]
   [mvxcvi/blocks "1.1.0"]
   [mvxcvi/multihash "2.0.3"]]

  :test-selectors
  {:default (complement :integration)
   :integration :integration}

  :profiles
  {:dev
   {:dependencies
    [[org.slf4j/slf4j-simple "1.7.21"]
     [mvxcvi/test.carly "0.4.1"]]}

   :repl
   {:source-paths ["dev"]
    :dependencies [[org.clojure/tools.namespace "0.2.11"]]
    :jvm-opts ["-Dorg.slf4j.simpleLogger.defaultLogLevel=debug"]}

   :test
   {:jvm-opts ["-Dorg.slf4j.simpleLogger.defaultLogLevel=debug"]}

   :coverage
   {:plugins [[lein-cloverage "1.0.10"]]
    :dependencies [[commons-logging "1.2"]
                   [riddley "0.1.15"]]
    :jvm-opts ["-Dorg.apache.commons.logging.Log=org.apache.commons.logging.impl.SimpleLog"
               "-Dorg.apache.commons.logging.simplelog.defaultlog=trace"]}})<|MERGE_RESOLUTION|>--- conflicted
+++ resolved
@@ -1,8 +1,4 @@
-<<<<<<< HEAD
 (defproject amperity/blocks-adl "0.2.2"
-=======
-(defproject amperity/blocks-adl "0.2.1-SNAPSHOT"
->>>>>>> ff26be53
   :description "Content-addressable Azure DataLake block store."
   :url "https://github.com/amperity/blocks-adls"
   :license {:name "Apache License 2.0"
